import argparse
import http.server
import json
import logging
import os
import re
import signal
import socketserver
import time
import uuid

from .tools import bytes

logging.basicConfig(
    level=logging.INFO,
    format="%(asctime)s %(process)d %(levelname)s %(module)s - %(funcName)s: %(message)s",
    datefmt="%Y-%m-%d %H:%M:%S",
)

LOG = logging.getLogger(__name__)


def validate_uuid(uid):
    return re.match(r"^[a-f0-9-]{36}$", uid)


def tidy(data):
    if "/" in data and not data.startswith("/"):
        return tidy(data.split("/"))

    if isinstance(data, list):
        return "/".join([tidy(v) for v in data])

    data = str(data)
    if re.match(r"^[\w\s\.\-]*$", data):
        return data

    # time=00:00:00
    if re.match(r"^\d\d:\d\d:\d\d$", data):
        return data

    if '"' in data:
        assert "'" not in data
        return "'{0}'".format(data)

    return '"{0}"'.format(data)


def mars(*, mars_executable, request, uid, logdir, environ):
    data_pipe_r, data_pipe_w = os.pipe()
    request_pipe_r, request_pipe_w = os.pipe()

    os.set_inheritable(data_pipe_r, True)
    os.set_inheritable(data_pipe_w, True)
    os.set_inheritable(request_pipe_r, True)
    os.set_inheritable(request_pipe_w, True)

    pid = os.fork()

    if pid:
        if isinstance(request, dict):
            requests = [request]
        else:
            requests = request

        assert isinstance(requests, list)

        def out(text):
            text = text.encode()
            assert os.write(request_pipe_w, text) == len(text)

        for request in requests:
            out("RETRIEVE,\n")
            for key, value in request.items():
                out("{0}={1},\n".format(key, tidy(value)))

            out("TARGET='&{0}'\n".format(data_pipe_w))

        os.close(data_pipe_w)
        os.close(request_pipe_r)
        os.close(request_pipe_w)

        return data_pipe_r, pid

    # Child process
    os.dup2(request_pipe_r, 0)
    os.close(request_pipe_w)
    os.close(data_pipe_r)

    out = os.open(
        os.path.join(logdir, f"{uid}.log"),
        os.O_WRONLY | os.O_CREAT | os.O_TRUNC,
        0o644,
    )
    os.dup2(out, 1)
    os.dup2(out, 2)

    env = dict(os.environ)

    for k, v in environ.items():
        if v is not None:
<<<<<<< HEAD
            os.environ[f"MARS_ENVIRON_{k.upper()}"] = str(v)
=======
            env[f"MARS_ENVIRON_{k.upper()}"] = str(v)

    env.setdefault("MARS_ENVIRON_REQUEST_ID", uid)
>>>>>>> e68fea49

    os.execlpe(mars_executable, mars_executable, env)


# https://stackoverflow.com/questions/48613006/python-sendall-not-raising-connection-closed-error


def timeout_handler(signum, frame):
    LOG.warning("Timeout triggered")
    raise TimeoutError()


class Handler(http.server.BaseHTTPRequestHandler):
    logdir = "."
    timeout = 30
    mars_executable = "/usr/local/bin/mars"
    wbufsize = 1024 * 1024
    disable_nagle_algorithm = True

    def do_POST(self):
        signal.signal(signal.SIGALRM, timeout_handler)

        length = int(self.headers["content-length"])
        data = json.loads(self.rfile.read(length))

        request = data["request"]
        environ = data["environ"]

        LOG.info("POST %s %s", request, environ)

        uid = environ.get("request_id")
        if uid is None:
            uid = str(uuid.uuid4())

        fd, pid = mars(
            mars_executable=self.mars_executable,
            request=request,
            uid=uid,
            logdir=self.logdir,
            environ=environ,
        )

        count = 0

        def send_header(
            code,
            exited=None,
            killed=None,
            retry_same_host=None,
            retry_next_host=None,
        ):
            LOG.info(
                f"Sending header code={code} exited={exited} killed={killed}"
                f" retry_same_host={retry_same_host} retry_next_host={retry_next_host}"
            )
            signal.alarm(self.timeout)
            self.send_response(code)
            self.send_header("X-MARS-UID", uid)
            if exited is None and killed is None:
                self.send_header("Content-type", "application/binary")
                self.send_header("Transfer-Encoding", "chunked")
            else:
                self.send_header("Content-type", "application/json")
                if exited is not None:
                    self.send_header("X-MARS-EXIT-CODE", str(exited))
                if killed is not None:
                    self.send_header("X-MARS-SIGNAL", str(killed))
                if retry_same_host is not None:
                    self.send_header("X-MARS-RETRY-SAME-HOST", int(retry_same_host))
                if retry_next_host is not None:
                    self.send_header("X-MARS-RETRY-NEXT-HOST", int(retry_next_host))

            self.end_headers()
            signal.alarm(0)

        total = 0
        start = time.time()
        data = None
        try:
            os.set_blocking(fd, True)

            while True:
                data = os.read(fd, self.wbufsize)

                if not data:
                    break

                if count == 0:
                    send_header(200)

                # socket timeout is not working
                signal.alarm(self.timeout)
                total += len(data)
                # LOG.info(f"Sending data {len(data)} total {total:_}")
                self.wfile.write(data)
                signal.alarm(0)

                count += 1

        except:
            LOG.exception("Error sending data")
            raise

        finally:
            signal.alarm(0)  # Just in case

            os.close(fd)
            _, code = os.waitpid(pid, 0)

            if count == 0 and code != 0:
                kwargs = {}

                if os.WIFSIGNALED(code):
                    status = 500
                    code = os.WTERMSIG(code)
                    message = "killed"
                else:
                    # Because MARS runs in a shell, the exit code may be the value $?
                    code = os.WEXITSTATUS(code)
                    if code >= 128:  # Process terminated by signal
                        status = 500
                        code = code - 128
                        message = "killed"
                    else:
                        status = 400
                        message = "exited"

                kwargs[message] = code
                if message == "killed":
                    # Don't retry if killed KILL or TERM, so we can cancel the job
                    kwargs["retry_next_host"] = code in (
                        signal.SIGHUP,
                        signal.SIGINT,
                        signal.SIGQUIT,
                    )
                    kwargs["retry_same_host"] = code in (signal.SIGQUIT,)

                send_header(status, **kwargs)
                self.wfile.write(json.dumps(kwargs).encode())

        elapsed = time.time() - start
        LOG.info(
            f"Transfered {bytes(total)} in {elapsed:.1f}s, {bytes(total/elapsed)}, chunks: {count:,}"
        )

    def do_GET(self):
        """
        Retrieve the log file for the given UID.
        """

        uid = self.path.split("/")[-1]

        LOG.info("GET %s", uid)

        if not validate_uuid(uid):
            self.send_response(404)
            self.end_headers()
            return

        log = os.path.join(self.logdir, f"{uid}.log")
        if not os.path.exists(log):
            self.send_response(404)
            self.end_headers()
            return

        with open(log, "rb") as f:
            self.send_response(200)
            self.send_header("Content-type", "text/plain")
            self.send_header("Content-Disposition", f"attachment; filename={uid}.log")
            self.send_header("Content-Length", os.fstat(f.fileno()).st_size)
            self.end_headers()
            self.wfile.write(f.read())

    def do_DELETE(self):
        """
        Delete the log file for the given UID.
        """

        uid = self.path.split("/")[-1]

        LOG.info("DELETE %s", uid)

        if not validate_uuid(uid):
            self.send_response(404)
            self.end_headers()
            return

        log = os.path.join(self.logdir, f"{uid}.log")
        if os.path.exists(log):
            os.unlink(log)
        self.send_response(204)
        self.end_headers()

    def do_HEAD(self):
        # Used as a 'ping'
        LOG.info("ping occuring")
        self.send_response(204)
        self.end_headers()


class ForkingHTTPServer(socketserver.ForkingMixIn, http.server.HTTPServer):
    pass


def setup_server(mars_executable, host, port, timeout=30, logdir="."):
    _ = {"mars_executable": mars_executable, "timeout": timeout, "logdir": logdir}

    class ThisHandler(Handler):
        timeout = _["timeout"]
        mars_executable = _["mars_executable"]
        logdir = _["logdir"]

    server = ForkingHTTPServer((host, port), ThisHandler)
    return server<|MERGE_RESOLUTION|>--- conflicted
+++ resolved
@@ -99,13 +99,9 @@
 
     for k, v in environ.items():
         if v is not None:
-<<<<<<< HEAD
-            os.environ[f"MARS_ENVIRON_{k.upper()}"] = str(v)
-=======
             env[f"MARS_ENVIRON_{k.upper()}"] = str(v)
 
     env.setdefault("MARS_ENVIRON_REQUEST_ID", uid)
->>>>>>> e68fea49
 
     os.execlpe(mars_executable, mars_executable, env)
 
